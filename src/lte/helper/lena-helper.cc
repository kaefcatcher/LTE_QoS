--- conflicted
+++ resolved
@@ -97,7 +97,7 @@
       NS_LOG_LOGIC (this << " using a SpectrumPropagationLossModel in UL");
       m_uplinkChannel->AddSpectrumPropagationLossModel (ulSplm);
     }
-    else
+  else
     {
       NS_LOG_LOGIC (this << " using a PropagationLossModel in UL");
       Ptr<PropagationLossModel> ulPlm = m_uplinkPropagationModel->GetObject<PropagationLossModel> ();            
@@ -144,7 +144,11 @@
                    StringValue ("ns3::BuildingsPropagationLossModel"),
                    MakeStringAccessor (&LenaHelper::SetPropagationModelType),
                    MakeStringChecker ())
-<<<<<<< HEAD
+     .AddAttribute ("FadingModel",
+                   "The type of fading model to be used",
+                   StringValue (""), // fake module -> no fading 
+                   MakeStringAccessor (&LenaHelper::SetFadingModel),
+                   MakeStringChecker ())
     .AddAttribute ("EpsBearerToRlcMapping", 
                    "Specify which type of RLC will be used for each type of EPS bearer. ",
                    EnumValue (RLC_SM_ALWAYS),
@@ -153,13 +157,6 @@
                                     RLC_UM_ALWAYS, "RlcUmAlways",
                                     RLC_AM_ALWAYS, "RlcAmAlways",
                                     PER_BASED,     "PacketErrorRateBased"))
-=======
-     .AddAttribute ("FadingModel",
-                   "The type of fading model to be used",
-                   StringValue (""), // fake module -> no fading 
-                   MakeStringAccessor (&LenaHelper::SetFadingModel),
-                   MakeStringChecker ())
->>>>>>> c5671d3a
   ;
   return tid;
 }
@@ -541,12 +538,6 @@
   LogComponentEnable ("LteInterference", LOG_LEVEL_ALL);
   LogComponentEnable ("LteSinrChunkProcessor", LOG_LEVEL_ALL);
 
-<<<<<<< HEAD
-  LogComponentEnable ("LtePropagationLossModel", LOG_LEVEL_ALL);
-  LogComponentEnable ("ShadowingLossModel", LOG_LEVEL_ALL);
-  LogComponentEnable ("PenetrationLossModel", LOG_LEVEL_ALL);
-  LogComponentEnable ("PathLossModel", LOG_LEVEL_ALL);
-=======
   std::string propModelStr = m_dlPropagationModelFactory.GetTypeId ().GetName ().erase (0,5).c_str ();
  
   const char* propModel = m_dlPropagationModelFactory.GetTypeId ().GetName ().erase (0,5).c_str ();
@@ -557,7 +548,6 @@
       LogComponentEnable (fadingModel, LOG_LEVEL_ALL);
     }
   LogComponentEnable ("SingleModelSpectrumChannel", LOG_LEVEL_ALL);
->>>>>>> c5671d3a
 
   LogComponentEnable ("LteNetDevice", LOG_LEVEL_ALL);
   LogComponentEnable ("LteUeNetDevice", LOG_LEVEL_ALL);
