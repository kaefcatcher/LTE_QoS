--- conflicted
+++ resolved
@@ -200,7 +200,6 @@
 void
 LenaRrFfMacSchedulerTestCase::DoRun (void)
 {
-<<<<<<< HEAD
   NS_LOG_FUNCTION (this << m_nUser << m_nLc << m_dist);
   if (!m_errorModelEnabled)
     {
@@ -208,14 +207,8 @@
       Config::SetDefault ("ns3::LteSpectrumPhy::DataErrorModelEnabled", BooleanValue (false));
     }
   Config::SetDefault ("ns3::LteHelper::UseIdealRrc", BooleanValue (false));
-=======
-  Config::SetDefault ("ns3::LteSpectrumPhy::CtrlErrorModelEnabled", BooleanValue (false));
-  Config::SetDefault ("ns3::LteSpectrumPhy::DataErrorModelEnabled", BooleanValue (false));  Config::SetDefault ("ns3::LteAmc::AmcModel", EnumValue (LteAmc::PiroEW2010));
-  Config::SetDefault ("ns3::LteAmc::Ber", DoubleValue (0.00005));
-
   LogComponentDisableAll (LOG_LEVEL_ALL);
   //LogComponentEnable ("LenaTestRrFfMacCheduler", LOG_LEVEL_ALL);
->>>>>>> 80ca7c14
 
   /**
    * Initialize Simulation Scenario: 1 eNB and m_nUser UEs
