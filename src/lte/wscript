--- conflicted
+++ resolved
@@ -2,11 +2,7 @@
 
 def build(bld):
 
-<<<<<<< HEAD
-    module = bld.create_ns3_module('lte', ['core', 'network', 'spectrum', 'stats', 'virtual-net-device','point-to-point','applications','internet','csma'])
-=======
-    module = bld.create_ns3_module('lte', ['core', 'network', 'spectrum', 'buildings', 'stats'])
->>>>>>> 70fe924e
+    module = bld.create_ns3_module('lte', ['core', 'network', 'spectrum', 'stats', 'buildings', 'virtual-net-device','point-to-point','applications','internet','csma'])
     module.source = [
         'model/lte-common.cc',
         'model/lte-spectrum-phy.cc',
@@ -40,11 +36,8 @@
         'model/lte-ue-net-device.cc',
         'model/ideal-control-messages.cc',
         'helper/lena-helper.cc',
-<<<<<<< HEAD
         'helper/gtpu-tunnel-helper.cc',
         'helper/epc-helper.cc',
-=======
->>>>>>> 70fe924e
         'helper/rlc-stats-calculator.cc',
         'helper/mac-stats-calculator.cc',
         'model/ff-mac-csched-sap.cc',
@@ -63,18 +56,14 @@
         'model/lte-interference.cc',
         'model/lte-sinr-chunk-processor.cc',
         'model/pf-ff-mac-scheduler.cc',
-<<<<<<< HEAD
         'model/epc-gtpu-header.cc',
+        'model/trace-fading-loss-model.cc',
         'model/epc-gtpu-l5-protocol.cc',
         'model/epc-gtpu-tunnel-endpoint.cc',
         'model/epc-enb-application.cc',
         'model/epc-sgw-pgw-application.cc',
         'model/lte-tft.cc',
         'model/eps-tft-classifier.cc',
-=======
-        'model/epc-gtpu-v1.cc',
-        'model/trace-fading-loss-model.cc'
->>>>>>> 70fe924e
         ]
 
     module_test = bld.create_ns3_module_test_library('lte')
@@ -89,7 +78,7 @@
         'test/lte-test-pf-ff-mac-scheduler.cc',
         'test/lte-test-earfcn.cc',
         'test/lte-test-spectrum-value-helper.cc',
-<<<<<<< HEAD
+        'test/lte-test-pathloss-model.cc',
         'test/lte-test-entities.cc',
         'test/lte-test-rlc-um-transmitter.cc',
         'test/epc-test-gtpu.cc',
@@ -99,14 +88,7 @@
         'test/test-lte-epc-e2e-data.cc',
         ]
 
-    headers = bld.new_task_gen('ns3header')
-=======
-        'test/epc-test-gtpu-v1.cc',
-        'test/lte-test-pathloss-model.cc'
-        ]
-    
     headers = bld.new_task_gen(features=['ns3header'])
->>>>>>> 70fe924e
     headers.module = 'lte'
     headers.source = [
         'model/lte-common.h',
@@ -141,11 +123,8 @@
         'model/lte-ue-net-device.h',
         'model/ideal-control-messages.h',
         'helper/lena-helper.h',
-<<<<<<< HEAD
         'helper/gtpu-tunnel-helper.h',
         'helper/epc-helper.h',
-=======
->>>>>>> 70fe924e
         'helper/mac-stats-calculator.h',
         'helper/rlc-stats-calculator.h',
         'model/ff-mac-common.h',
@@ -165,16 +144,12 @@
         'model/lte-interference.h',
         'model/lte-sinr-chunk-processor.h',
         'model/pf-ff-mac-scheduler.h',
-<<<<<<< HEAD
+        'model/trace-fading-loss-model.h',
         'model/epc-gtpu-header.h',
         'model/epc-gtpu-l5-protocol.h',
         'model/epc-gtpu-tunnel-endpoint.h',
         'model/epc-enb-application.h',
         'model/epc-sgw-pgw-application.h',
-=======
-        'model/epc-gtpu-v1.h',
-        'model/trace-fading-loss-model.h',
->>>>>>> 70fe924e
         'test/lte-test-downlink-sinr.h',
         'test/lte-test-uplink-sinr.h',
         'test/lte-test-link-adaptation.h',
@@ -183,17 +158,12 @@
         'test/lte-test-ue-phy.h',
         'test/lte-test-rr-ff-mac-scheduler.h',
         'test/lte-test-pf-ff-mac-scheduler.h',
-<<<<<<< HEAD
         'test/lte-test-entities.h',
         'test/lte-test-rlc-um-transmitter.h',
+        'test/lte-test-pathloss-model.h',
         'test/epc-test-gtpu.h',
         'model/lte-tft.h',
         'model/eps-tft-classifier.h',
-=======
-        'test/lte-test-pf-ff-mac-scheduler.h',
-        'test/epc-test-gtpu-v1.h',
-        'test/lte-test-pathloss-model.h'
->>>>>>> 70fe924e
         ]
 
     if (bld.env['ENABLE_EXAMPLES']):
