--- conflicted
+++ resolved
@@ -34,77 +34,6 @@
 NS_OBJECT_ENSURE_REGISTERED (RandomDirection2dMobilityModel);
 
 
-<<<<<<< HEAD
-static RandomVariableDefaultValue 
-  g_speedVariable ("RandomDirection2dSpeed",
-		   "A random variable to control the speed of a RandomDirection2d mobility model.",
-		   "Uniform:1:2");
-
-static RandomVariableDefaultValue
-  g_pauseVariable ("RandomDirection2dPause",
-		   "A random variable to control the duration "
-                   "of the pause of a RandomDiretion mobility model.",
-		   "Constant:2");
-
-static RectangleDefaultValue
-  g_bounds ("RandomDirection2dArea",
-	       "The bounding area for the RandomDirection2d model.",
-	       -100, 100, -100, 100);
-
-
-RandomDirection2dMobilityModelParameters::RandomDirection2dMobilityModelParameters ()
-  : m_bounds (g_bounds.GetValue ()),
-    m_speedVariable (g_speedVariable.Get ()),
-    m_pauseVariable (g_pauseVariable.Get ())
-    
-{}
-RandomDirection2dMobilityModelParameters::RandomDirection2dMobilityModelParameters 
-(const Rectangle &bounds,
- const RandomVariable &speedVariable,
- const RandomVariable &pauseVariable)
-  : m_bounds (bounds),
-    m_speedVariable (speedVariable),
-    m_pauseVariable (pauseVariable)
-{}
-
-RandomDirection2dMobilityModelParameters::~RandomDirection2dMobilityModelParameters ()
-{}
-
-void 
-RandomDirection2dMobilityModelParameters::SetSpeed (const RandomVariable &speedVariable)
-{
-  m_speedVariable = speedVariable;
-}
-void 
-RandomDirection2dMobilityModelParameters::SetPause (const RandomVariable &pauseVariable)
-{
-  m_pauseVariable = pauseVariable;
-}
-void 
-RandomDirection2dMobilityModelParameters::SetBounds (const Rectangle &bounds)
-{
-  m_bounds = bounds;
-}
-
-Ptr<RandomDirection2dMobilityModelParameters> 
-RandomDirection2dMobilityModelParameters::GetCurrent (void)
-{
-  static Ptr<RandomDirection2dMobilityModelParameters> parameters = 0;
-  if (parameters == 0 ||
-      g_bounds.IsDirty () ||
-      g_speedVariable.IsDirty () ||
-      g_pauseVariable.IsDirty ())
-    {
-      parameters = CreateObject<RandomDirection2dMobilityModelParameters> ();
-      g_bounds.ClearDirtyFlag ();
-      g_speedVariable.ClearDirtyFlag ();
-      g_pauseVariable.ClearDirtyFlag ();
-    }
-  return parameters;
-}
-
-=======
->>>>>>> 0c586271
 TypeId
 RandomDirection2dMobilityModel::GetTypeId (void)
 {
@@ -149,11 +78,7 @@
 void
 RandomDirection2dMobilityModel::BeginPause (void)
 {
-<<<<<<< HEAD
-  Time pause = Seconds (m_parameters->m_pauseVariable.GetValue ());
-=======
   Time pause = Seconds (m_pause.GetValue ());
->>>>>>> 0c586271
   m_helper.Pause ();
   m_event = Simulator::Schedule (pause, &RandomDirection2dMobilityModel::ResetDirectionAndSpeed, this);
   NotifyCourseChange ();
@@ -163,11 +88,7 @@
 RandomDirection2dMobilityModel::SetDirectionAndSpeed (double direction)
 {
   NS_LOG_FUNCTION;
-<<<<<<< HEAD
-  double speed = m_parameters->m_speedVariable.GetValue ();
-=======
   double speed = m_speed.GetValue ();
->>>>>>> 0c586271
   const Vector vector (std::cos (direction) * speed,
                        std::sin (direction) * speed,
                        0.0);
