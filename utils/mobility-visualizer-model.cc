/* -*- Mode:C++; c-file-style:"gnu"; indent-tabs-mode:nil; -*- */

#include <vector>

#include "ns3/ptr.h"
#include "ns3/mobility-model.h"
#include "ns3/mobility-model-notifier.h"
#include "ns3/position-allocator.h"
#include "ns3/default-value.h"
#include "ns3/command-line.h"
#include "ns3/command-line.h"
#include "ns3/simulator.h"
#include "ns3/nstime.h"
#include "ns3/node.h"
#include "ns3/node-list.h"
#include "ns3/rectangle-default-value.h"
#include "ns3/type-id-default-value.h"
<<<<<<< HEAD
#include "ns3/mobility-helper.h"
=======
>>>>>>> b4c23f8e

#include "mobility-visualizer.h"

using namespace ns3;

static Time g_sampleInterval = Seconds (SAMPLE_INTERVAL);
static uint32_t g_numNodes = 10;

template <typename T>
static const T* DefaultValueListGet (const std::string &name)
{
  for (DefaultValueList::Iterator iter = DefaultValueList::Begin ();
       iter != DefaultValueList::End (); iter++)
    {
      const DefaultValueBase *value = *iter;
      if (value->GetName () == name)
        {
          return dynamic_cast<const T*> (value);
        }
    }
  return NULL;
}



static void 
Sample ()
{
  
  ViewUpdateData *data = new ViewUpdateData;
  for (NodeList::Iterator nodeIter = NodeList::Begin (); nodeIter != NodeList::End (); nodeIter++)
    {
      Ptr<Node> node = *nodeIter;
      Ptr<MobilityModel> mobility = node->GetObject<MobilityModel> ();
      Vector pos = mobility->GetPosition ();
      Vector vel = mobility->GetVelocity ();

      NodeUpdate update;
      update.node = PeekPointer<Node> (node);
      update.x = pos.x;
      update.y = pos.y;
      update.vx = vel.x;
      update.vy = vel.y;
      data->updateList.push_back (update);
    }
  data->time = Simulator::Now ().GetSeconds ();
  view_update (data);
  Simulator::Schedule (g_sampleInterval, Sample);
}



int model_init (int argc, char *argv[], double *x1, double *y1, double *x2, double *y2)
{
  DefaultValue::Bind ("RandomWalk2dMode", "Time");
  DefaultValue::Bind ("RandomWalk2dTime", "5s");
  DefaultValue::Bind ("RandomWalk2dSpeed", "Constant:20.0");
  DefaultValue::Bind ("RandomDirection2dSpeed", "Uniform:10.0:20.0");
  DefaultValue::Bind ("RandomWalk2dBounds", "0:400:0:300");
  DefaultValue::Bind ("RandomDirection2dArea", "0:400:0:300");
  DefaultValue::Bind ("RandomWaypointSpeed", "Uniform:10:30");

//   DefaultValue::Bind ("RandomDiscPositionX", "100");
//   DefaultValue::Bind ("RandomDiscPositionY", "50");
//   DefaultValue::Bind ("RandomDiscPositionRho", "Uniform:0:30");

  DefaultValue::Bind ("RandomTopologyPositionType", "RandomRectanglePosition");
  DefaultValue::Bind ("RandomTopologyMobilityType", "RandomWalk2dMobilityModel");

//   CommandLine::AddArgValue ("sample-interval","sample interval", g_sampleInterval);
//   CommandLine::AddArgValue ("num-nodes","number of nodes", g_numNodes);

  CommandLine::Parse (argc, argv);

  MobilityHelper mobility;

  for (uint32_t i = 0; i < g_numNodes; i++)
    {
      Ptr<Node> node = CreateObject<Node> ();
<<<<<<< HEAD
=======
      node->AggregateObject (CreateObject<MobilityModelNotifier> ());
>>>>>>> b4c23f8e
    }

  mobility.EnableNotifier ();
  mobility.Layout (NodeList::Begin (), NodeList::End ());

  Simulator::Schedule (g_sampleInterval, Sample);

<<<<<<< HEAD
  if (mobility.GetMobilityModelType () == "RandomWalk2dMobilityModel")
=======
  TypeId mobType = DefaultValueListGet<TypeIdDefaultValue> ("RandomTopologyMobilityType")->GetValue ();
  if (mobType.GetName () == "RandomWalk2dMobilityModel")
>>>>>>> b4c23f8e
    {
      Rectangle bounds = DefaultValueListGet<RectangleDefaultValue> ("RandomWalk2dBounds")->GetValue ();
      *x1 = bounds.xMin;
      *y1 = bounds.yMin;
      *x2 = bounds.xMax;
      *y2 = bounds.yMax;
      std::cout << "RECT " << bounds.xMin << " " << bounds.xMax << " "
                << bounds.yMin << " " << bounds.yMax << std::endl;
    }
  else if (mobility.GetMobilityModelType () == "RandomDirection2dMobilityModel")
    {
      Rectangle bounds = DefaultValueListGet<RectangleDefaultValue> ("RandomDirection2dArea")->GetValue ();
      *x1 = bounds.xMin;
      *y1 = bounds.yMin;
      *x2 = bounds.xMax;
      *y2 = bounds.yMax;
      std::cout << "RECT " << bounds.xMin << " " << bounds.xMax << " "
                << bounds.yMin << " " << bounds.yMax << std::endl;      
    }
  else if (mobility.GetMobilityModelType () == "RandomWaypointMobilityModel")
    {
      std::cerr << "bounds for RandomWaypointMobilityModel not implemented" << std::endl;
      //ClassId posType = DefaultValueList::Get<ClassIdDefaultValue> ("RandomWaypointPosition")->GetValue ();
      std::cout << "?" << std::endl; // too hard to represent an abstract/probabilistic model graphically
    }
  else
    {
      NS_FATAL_ERROR ("mobility type " << mobility.GetMobilityModelType () << " not supported");
    }

  std::cerr << g_sampleInterval << std::endl;
  return 0;
}<|MERGE_RESOLUTION|>--- conflicted
+++ resolved
@@ -15,10 +15,7 @@
 #include "ns3/node-list.h"
 #include "ns3/rectangle-default-value.h"
 #include "ns3/type-id-default-value.h"
-<<<<<<< HEAD
 #include "ns3/mobility-helper.h"
-=======
->>>>>>> b4c23f8e
 
 #include "mobility-visualizer.h"
 
@@ -98,10 +95,6 @@
   for (uint32_t i = 0; i < g_numNodes; i++)
     {
       Ptr<Node> node = CreateObject<Node> ();
-<<<<<<< HEAD
-=======
-      node->AggregateObject (CreateObject<MobilityModelNotifier> ());
->>>>>>> b4c23f8e
     }
 
   mobility.EnableNotifier ();
@@ -109,12 +102,9 @@
 
   Simulator::Schedule (g_sampleInterval, Sample);
 
-<<<<<<< HEAD
+  // XXX: The following is not really going to work with the params.
+
   if (mobility.GetMobilityModelType () == "RandomWalk2dMobilityModel")
-=======
-  TypeId mobType = DefaultValueListGet<TypeIdDefaultValue> ("RandomTopologyMobilityType")->GetValue ();
-  if (mobType.GetName () == "RandomWalk2dMobilityModel")
->>>>>>> b4c23f8e
     {
       Rectangle bounds = DefaultValueListGet<RectangleDefaultValue> ("RandomWalk2dBounds")->GetValue ();
       *x1 = bounds.xMin;
